﻿<?xml version="1.0" encoding="utf-8"?>
<Project ToolsVersion="4.0" DefaultTargets="Build" xmlns="http://schemas.microsoft.com/developer/msbuild/2003">
  <Import Project="$(MSBuildExtensionsPath)\$(MSBuildToolsVersion)\Microsoft.Common.props" Condition="Exists('$(MSBuildExtensionsPath)\$(MSBuildToolsVersion)\Microsoft.Common.props')" />
  <PropertyGroup>
    <Configuration Condition=" '$(Configuration)' == '' ">Debug</Configuration>
    <Platform Condition=" '$(Platform)' == '' ">AnyCPU</Platform>
    <ProductVersion>
    </ProductVersion>
    <SchemaVersion>2.0</SchemaVersion>
    <ProjectGuid>{4FF19FF2-634B-486D-914E-BA47C937AF19}</ProjectGuid>
    <ProjectTypeGuids>{E53F8FEA-EAE0-44A6-8774-FFD645390401};{349c5851-65df-11da-9384-00065b846f21};{fae04ec0-301f-11d3-bf4b-00c04f79efbc}</ProjectTypeGuids>
    <OutputType>Library</OutputType>
    <AppDesignerFolder>Properties</AppDesignerFolder>
    <RootNamespace>HelloMvc3</RootNamespace>
    <AssemblyName>HelloMvc3</AssemblyName>
    <TargetFrameworkVersion>v4.5</TargetFrameworkVersion>
    <MvcBuildViews>false</MvcBuildViews>
    <UseIISExpress>true</UseIISExpress>
    <IISExpressSSLPort />
    <IISExpressAnonymousAuthentication />
    <IISExpressWindowsAuthentication />
    <IISExpressUseClassicPipelineMode />
    <SolutionDir Condition="$(SolutionDir) == '' Or $(SolutionDir) == '*Undefined*'">..\</SolutionDir>
    <RestorePackages>true</RestorePackages>
    <MvcProjectUpgradeChecked>true</MvcProjectUpgradeChecked>
    <FileUpgradeFlags>
    </FileUpgradeFlags>
    <UpgradeBackupLocation>
    </UpgradeBackupLocation>
    <OldToolsVersion>4.0</OldToolsVersion>
<<<<<<< HEAD
=======
    <UseGlobalApplicationHostFile />
>>>>>>> 96ca82b2
  </PropertyGroup>
  <PropertyGroup Condition=" '$(Configuration)|$(Platform)' == 'Debug|AnyCPU' ">
    <DebugSymbols>true</DebugSymbols>
    <DebugType>full</DebugType>
    <Optimize>false</Optimize>
    <OutputPath>bin\</OutputPath>
    <DefineConstants>DEBUG;TRACE</DefineConstants>
    <ErrorReport>prompt</ErrorReport>
    <WarningLevel>4</WarningLevel>
  </PropertyGroup>
  <PropertyGroup Condition=" '$(Configuration)|$(Platform)' == 'Release|AnyCPU' ">
    <DebugType>pdbonly</DebugType>
    <Optimize>true</Optimize>
    <OutputPath>bin\</OutputPath>
    <DefineConstants>TRACE</DefineConstants>
    <ErrorReport>prompt</ErrorReport>
    <WarningLevel>4</WarningLevel>
  </PropertyGroup>
  <ItemGroup>
<<<<<<< HEAD
    <Reference Include="Essential.Diagnostics">
      <HintPath>..\packages\Essential.Diagnostics.1.2.501.0\lib\Essential.Diagnostics.dll</HintPath>
=======
    <Reference Include="Essential.Diagnostics.Core, Version=2.0.0.0, Culture=neutral, PublicKeyToken=9d041bca93991466, processorArchitecture=MSIL">
      <HintPath>..\packages\Essential.Diagnostics.Core.2.0.206\lib\Essential.Diagnostics.Core.dll</HintPath>
      <Private>True</Private>
    </Reference>
    <Reference Include="Essential.Diagnostics.RollingFileTraceListener, Version=2.0.0.0, Culture=neutral, processorArchitecture=MSIL">
      <HintPath>..\packages\Essential.Diagnostics.RollingFileTraceListener.2.0.206\lib\Essential.Diagnostics.RollingFileTraceListener.dll</HintPath>
      <Private>True</Private>
>>>>>>> 96ca82b2
    </Reference>
    <Reference Include="System.Data.Entity" />
    <Reference Include="Microsoft.CSharp" />
    <Reference Include="System" />
    <Reference Include="System.Data" />
    <Reference Include="System.Drawing" />
    <Reference Include="System.Web.DynamicData" />
    <Reference Include="System.Web.Entity" />
    <Reference Include="System.Web.ApplicationServices" />
    <Reference Include="System.ComponentModel.DataAnnotations" />
    <Reference Include="System.Core" />
    <Reference Include="System.Data.DataSetExtensions" />
    <Reference Include="System.Xml.Linq" />
    <Reference Include="System.Web" />
    <Reference Include="System.Web.Extensions" />
    <Reference Include="System.Web.Abstractions" />
    <Reference Include="System.Web.Routing" />
    <Reference Include="System.Xml" />
    <Reference Include="System.Configuration" />
    <Reference Include="System.Web.Services" />
    <Reference Include="System.EnterpriseServices" />
    <Reference Include="EntityFramework">
      <HintPath>..\packages\EntityFramework.5.0.0\lib\net45\EntityFramework.dll</HintPath>
    </Reference>
    <Reference Include="Microsoft.Web.Infrastructure, Version=1.0.0.0, Culture=neutral, PublicKeyToken=31bf3856ad364e35, processorArchitecture=MSIL">
      <Private>True</Private>
      <HintPath>..\packages\Microsoft.Web.Infrastructure.1.0.0.0\lib\net40\Microsoft.Web.Infrastructure.dll</HintPath>
    </Reference>
    <Reference Include="System.Web.Helpers, Version=1.0.0.0, Culture=neutral, PublicKeyToken=31bf3856ad364e35, processorArchitecture=MSIL">
      <Private>True</Private>
      <HintPath>..\packages\Microsoft.AspNet.WebPages.1.0.20105.408\lib\net40\System.Web.Helpers.dll</HintPath>
    </Reference>
    <Reference Include="System.Web.Mvc, Version=3.0.0.0, Culture=neutral, PublicKeyToken=31bf3856ad364e35, processorArchitecture=MSIL">
      <Private>True</Private>
      <HintPath>..\packages\Microsoft.AspNet.Mvc.3.0.20105.1\lib\net40\System.Web.Mvc.dll</HintPath>
    </Reference>
    <Reference Include="System.Web.Providers">
      <HintPath>..\packages\Microsoft.AspNet.Providers.Core.1.1\lib\net40\System.Web.Providers.dll</HintPath>
    </Reference>
    <Reference Include="System.Web.Razor, Version=1.0.0.0, Culture=neutral, PublicKeyToken=31bf3856ad364e35, processorArchitecture=MSIL">
      <Private>True</Private>
      <HintPath>..\packages\Microsoft.AspNet.Razor.1.0.20105.408\lib\net40\System.Web.Razor.dll</HintPath>
    </Reference>
    <Reference Include="System.Web.WebPages, Version=1.0.0.0, Culture=neutral, PublicKeyToken=31bf3856ad364e35, processorArchitecture=MSIL">
      <Private>True</Private>
      <HintPath>..\packages\Microsoft.AspNet.WebPages.1.0.20105.408\lib\net40\System.Web.WebPages.dll</HintPath>
    </Reference>
    <Reference Include="System.Web.WebPages.Deployment, Version=1.0.0.0, Culture=neutral, PublicKeyToken=31bf3856ad364e35, processorArchitecture=MSIL">
      <Private>True</Private>
      <HintPath>..\packages\Microsoft.AspNet.WebPages.1.0.20105.408\lib\net40\System.Web.WebPages.Deployment.dll</HintPath>
    </Reference>
    <Reference Include="System.Web.WebPages.Razor, Version=1.0.0.0, Culture=neutral, PublicKeyToken=31bf3856ad364e35, processorArchitecture=MSIL">
      <Private>True</Private>
      <HintPath>..\packages\Microsoft.AspNet.WebPages.1.0.20105.408\lib\net40\System.Web.WebPages.Razor.dll</HintPath>
    </Reference>
  </ItemGroup>
  <ItemGroup>
    <Compile Include="Controllers\HomeController.cs" />
    <Compile Include="Global.asax.cs">
      <DependentUpon>Global.asax</DependentUpon>
    </Compile>
    <Compile Include="Properties\AssemblyInfo.cs" />
  </ItemGroup>
  <ItemGroup>
    <Content Include="Content\themes\base\images\ui-bg_flat_0_aaaaaa_40x100.png" />
    <Content Include="Content\themes\base\images\ui-bg_flat_75_ffffff_40x100.png" />
    <Content Include="Content\themes\base\images\ui-bg_glass_55_fbf9ee_1x400.png" />
    <Content Include="Content\themes\base\images\ui-bg_glass_65_ffffff_1x400.png" />
    <Content Include="Content\themes\base\images\ui-bg_glass_75_dadada_1x400.png" />
    <Content Include="Content\themes\base\images\ui-bg_glass_75_e6e6e6_1x400.png" />
    <Content Include="Content\themes\base\images\ui-bg_glass_95_fef1ec_1x400.png" />
    <Content Include="Content\themes\base\images\ui-bg_highlight-soft_75_cccccc_1x100.png" />
    <Content Include="Content\themes\base\images\ui-icons_222222_256x240.png" />
    <Content Include="Content\themes\base\images\ui-icons_2e83ff_256x240.png" />
    <Content Include="Content\themes\base\images\ui-icons_454545_256x240.png" />
    <Content Include="Content\themes\base\images\ui-icons_888888_256x240.png" />
    <Content Include="Content\themes\base\images\ui-icons_cd0a0a_256x240.png" />
    <Content Include="Content\themes\base\jquery-ui.css" />
    <Content Include="Content\themes\base\jquery.ui.accordion.css" />
    <Content Include="Content\themes\base\jquery.ui.all.css" />
    <Content Include="Content\themes\base\jquery.ui.autocomplete.css" />
    <Content Include="Content\themes\base\jquery.ui.base.css" />
    <Content Include="Content\themes\base\jquery.ui.button.css" />
    <Content Include="Content\themes\base\jquery.ui.core.css" />
    <Content Include="Content\themes\base\jquery.ui.datepicker.css" />
    <Content Include="Content\themes\base\jquery.ui.dialog.css" />
    <Content Include="Content\themes\base\jquery.ui.progressbar.css" />
    <Content Include="Content\themes\base\jquery.ui.resizable.css" />
    <Content Include="Content\themes\base\jquery.ui.selectable.css" />
    <Content Include="Content\themes\base\jquery.ui.slider.css" />
    <Content Include="Content\themes\base\jquery.ui.tabs.css" />
    <Content Include="Content\themes\base\jquery.ui.theme.css" />
    <Content Include="Content\themes\base\minified\images\ui-bg_flat_0_aaaaaa_40x100.png" />
    <Content Include="Content\themes\base\minified\images\ui-bg_flat_75_ffffff_40x100.png" />
    <Content Include="Content\themes\base\minified\images\ui-bg_glass_55_fbf9ee_1x400.png" />
    <Content Include="Content\themes\base\minified\images\ui-bg_glass_65_ffffff_1x400.png" />
    <Content Include="Content\themes\base\minified\images\ui-bg_glass_75_dadada_1x400.png" />
    <Content Include="Content\themes\base\minified\images\ui-bg_glass_75_e6e6e6_1x400.png" />
    <Content Include="Content\themes\base\minified\images\ui-bg_glass_95_fef1ec_1x400.png" />
    <Content Include="Content\themes\base\minified\images\ui-bg_highlight-soft_75_cccccc_1x100.png" />
    <Content Include="Content\themes\base\minified\images\ui-icons_222222_256x240.png" />
    <Content Include="Content\themes\base\minified\images\ui-icons_2e83ff_256x240.png" />
    <Content Include="Content\themes\base\minified\images\ui-icons_454545_256x240.png" />
    <Content Include="Content\themes\base\minified\images\ui-icons_888888_256x240.png" />
    <Content Include="Content\themes\base\minified\images\ui-icons_cd0a0a_256x240.png" />
    <Content Include="Content\themes\base\minified\jquery-ui.min.css" />
    <Content Include="Content\themes\base\minified\jquery.ui.accordion.min.css" />
    <Content Include="Content\themes\base\minified\jquery.ui.autocomplete.min.css" />
    <Content Include="Content\themes\base\minified\jquery.ui.button.min.css" />
    <Content Include="Content\themes\base\minified\jquery.ui.core.min.css" />
    <Content Include="Content\themes\base\minified\jquery.ui.datepicker.min.css" />
    <Content Include="Content\themes\base\minified\jquery.ui.dialog.min.css" />
    <Content Include="Content\themes\base\minified\jquery.ui.progressbar.min.css" />
    <Content Include="Content\themes\base\minified\jquery.ui.resizable.min.css" />
    <Content Include="Content\themes\base\minified\jquery.ui.selectable.min.css" />
    <Content Include="Content\themes\base\minified\jquery.ui.slider.min.css" />
    <Content Include="Content\themes\base\minified\jquery.ui.tabs.min.css" />
    <Content Include="Content\themes\base\minified\jquery.ui.theme.min.css" />
    <Content Include="Global.asax" />
    <Content Include="Content\Site.css" />
    <None Include="Scripts\jquery-1.7.1.intellisense.js" />
    <Content Include="HelloMvc3_ReadMe.txt" />
    <Content Include="Scripts\jquery-1.7.1.js" />
    <Content Include="Scripts\jquery-1.7.1.min.js" />
    <None Include="Scripts\jquery.validate-vsdoc.js" />
    <Content Include="Scripts\jquery-ui-1.8.20.js" />
    <Content Include="Scripts\jquery-ui-1.8.20.min.js" />
    <Content Include="Scripts\jquery.validate.js" />
    <Content Include="Scripts\jquery.validate.min.js" />
    <Content Include="Scripts\modernizr-2.5.3.js" />
    <Content Include="Web.config">
      <SubType>Designer</SubType>
    </Content>
    <Content Include="Web.Debug.config">
      <DependentUpon>Web.config</DependentUpon>
    </Content>
    <Content Include="Web.Release.config">
      <DependentUpon>Web.config</DependentUpon>
    </Content>
    <Content Include="Scripts\jquery.unobtrusive-ajax.js" />
    <Content Include="Scripts\jquery.unobtrusive-ajax.min.js" />
    <Content Include="Scripts\jquery.validate.unobtrusive.js" />
    <Content Include="Scripts\jquery.validate.unobtrusive.min.js" />
    <Content Include="Scripts\MicrosoftAjax.js" />
    <Content Include="Scripts\MicrosoftAjax.debug.js" />
    <Content Include="Scripts\MicrosoftMvcAjax.js" />
    <Content Include="Scripts\MicrosoftMvcAjax.debug.js" />
    <Content Include="Scripts\MicrosoftMvcValidation.js" />
    <Content Include="Scripts\MicrosoftMvcValidation.debug.js" />
    <Content Include="Views\Web.config" />
    <Content Include="Views\_ViewStart.cshtml" />
    <Content Include="Views\Shared\Error.cshtml" />
    <Content Include="Views\Shared\_Layout.cshtml" />
    <Content Include="Views\Home\Index.cshtml" />
    <Content Include="Views\Home\Log.cshtml" />
  </ItemGroup>
  <ItemGroup>
    <Folder Include="App_Data\" />
    <Folder Include="Models\" />
  </ItemGroup>
  <ItemGroup>
    <Content Include="packages.config" />
  </ItemGroup>
  <PropertyGroup>
    <VisualStudioVersion Condition="'$(VisualStudioVersion)' == ''">10.0</VisualStudioVersion>
    <VSToolsPath Condition="'$(VSToolsPath)' == ''">$(MSBuildExtensionsPath32)\Microsoft\VisualStudio\v$(VisualStudioVersion)</VSToolsPath>
  </PropertyGroup>
  <Import Project="$(MSBuildBinPath)\Microsoft.CSharp.targets" />
  <Import Project="$(VSToolsPath)\WebApplications\Microsoft.WebApplication.targets" Condition="'$(VSToolsPath)' != ''" />
  <Import Project="$(MSBuildExtensionsPath32)\Microsoft\VisualStudio\v10.0\WebApplications\Microsoft.WebApplication.targets" Condition="false" />
  <Target Name="MvcBuildViews" AfterTargets="AfterBuild" Condition="'$(MvcBuildViews)'=='true'">
    <AspNetCompiler VirtualPath="temp" PhysicalPath="$(WebProjectOutputDir)" />
  </Target>
  <ProjectExtensions>
    <VisualStudio>
      <FlavorProperties GUID="{349c5851-65df-11da-9384-00065b846f21}">
        <WebProjectProperties>
          <UseIIS>True</UseIIS>
          <AutoAssignPort>True</AutoAssignPort>
          <DevelopmentServerPort>0</DevelopmentServerPort>
          <DevelopmentServerVPath>/</DevelopmentServerVPath>
          <IISUrl>http://localhost:50317/</IISUrl>
          <NTLMAuthentication>False</NTLMAuthentication>
          <UseCustomServer>False</UseCustomServer>
          <CustomServerUrl>
          </CustomServerUrl>
          <SaveServerSettingsInUserFile>False</SaveServerSettingsInUserFile>
        </WebProjectProperties>
      </FlavorProperties>
    </VisualStudio>
  </ProjectExtensions>
  <Import Project="$(SolutionDir)\.nuget\nuget.targets" />
  <!-- To modify your build process, add your task inside one of the targets below and uncomment it. 
       Other similar extension points exist, see Microsoft.Common.targets.
  <Target Name="BeforeBuild">
  </Target>
  <Target Name="AfterBuild">
  </Target> -->
</Project><|MERGE_RESOLUTION|>--- conflicted
+++ resolved
@@ -28,10 +28,7 @@
     <UpgradeBackupLocation>
     </UpgradeBackupLocation>
     <OldToolsVersion>4.0</OldToolsVersion>
-<<<<<<< HEAD
-=======
     <UseGlobalApplicationHostFile />
->>>>>>> 96ca82b2
   </PropertyGroup>
   <PropertyGroup Condition=" '$(Configuration)|$(Platform)' == 'Debug|AnyCPU' ">
     <DebugSymbols>true</DebugSymbols>
@@ -51,10 +48,6 @@
     <WarningLevel>4</WarningLevel>
   </PropertyGroup>
   <ItemGroup>
-<<<<<<< HEAD
-    <Reference Include="Essential.Diagnostics">
-      <HintPath>..\packages\Essential.Diagnostics.1.2.501.0\lib\Essential.Diagnostics.dll</HintPath>
-=======
     <Reference Include="Essential.Diagnostics.Core, Version=2.0.0.0, Culture=neutral, PublicKeyToken=9d041bca93991466, processorArchitecture=MSIL">
       <HintPath>..\packages\Essential.Diagnostics.Core.2.0.206\lib\Essential.Diagnostics.Core.dll</HintPath>
       <Private>True</Private>
@@ -62,7 +55,6 @@
     <Reference Include="Essential.Diagnostics.RollingFileTraceListener, Version=2.0.0.0, Culture=neutral, processorArchitecture=MSIL">
       <HintPath>..\packages\Essential.Diagnostics.RollingFileTraceListener.2.0.206\lib\Essential.Diagnostics.RollingFileTraceListener.dll</HintPath>
       <Private>True</Private>
->>>>>>> 96ca82b2
     </Reference>
     <Reference Include="System.Data.Entity" />
     <Reference Include="Microsoft.CSharp" />
